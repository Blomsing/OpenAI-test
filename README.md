# Sui Wallet Holdings Viewer

This repository now hosts a single-page web application that inspects the
fungible token balances inside any Sui wallet. The app is **read only** and
runs entirely in the browser – it never signs or submits transactions. When you
enter a wallet address the page queries Sui's public JSON-RPC endpoint to list
<<<<<<< HEAD
all detected coin types with human readable balances and expandable activity
history for each token, complete with coin artwork when available.
=======
all detected coin types with human readable balances.
>>>>>>> 4c3e0dd2

## Running locally

Because the site is static you only need a web server to test it locally. Any
simple file server works:

```bash
python -m http.server 8000
```

Then open [http://localhost:8000](http://localhost:8000) in your browser and
load `index.html`.

## Deploying to the web from GitHub

The app is a static site, so you can publish it straight from your repository
using GitHub Pages:

1. Commit the project to a GitHub repository and push your branch.
2. In the GitHub UI, go to **Settings → Pages**.
3. Under **Build and deployment**, select **Deploy from a branch**.
4. Choose the branch you pushed (for example `main`) and the `/` (root)
   directory.
5. Save. GitHub will build the static site automatically and give you a public
   URL you can share to test the wallet reader in the browser.

Alternatively, you can deploy the same static files to services like Vercel,
Netlify, or Cloudflare Pages.

## How it works

* Submits `suix_getAllBalances` JSON-RPC requests to fetch all coin types owned
  by an address.
<<<<<<< HEAD
* Queries `suix_getCoinMetadata` for each coin type to resolve symbols, names,
  icons, and decimals.
* Pulls recent transactions that either send or receive assets for the wallet
  with `suix_queryTransactionBlocks`, groups the balance changes per coin type,
  sorts them by recency, and renders the latest entries in expandable panels
  beneath each token row.
* Converts the raw integer balances and balance deltas into human-friendly
  amounts using the metadata and displays the results in a responsive table.
=======
* Queries `suix_getCoinMetadata` for each coin type to resolve symbols and
  decimals.
* Converts the raw integer balances into human-friendly amounts using the
  metadata and displays the results in a responsive table.
>>>>>>> 4c3e0dd2

## Notes

* This is a client-side reader only; it does **not** connect to a wallet or
  request any signing permissions.
* The app requires the public Sui RPC endpoint to be reachable from the user's
  browser. If the endpoint enforces CORS or rate limits, you may need to host a
<<<<<<< HEAD
  proxy under your control.
* Each token activity panel shows up to the 10 most recent balance changes for
  that coin to keep the UI scannable.
=======
  proxy under your control.
>>>>>>> 4c3e0dd2
<|MERGE_RESOLUTION|>--- conflicted
+++ resolved
@@ -4,12 +4,9 @@
 fungible token balances inside any Sui wallet. The app is **read only** and
 runs entirely in the browser – it never signs or submits transactions. When you
 enter a wallet address the page queries Sui's public JSON-RPC endpoint to list
-<<<<<<< HEAD
 all detected coin types with human readable balances and expandable activity
 history for each token, complete with coin artwork when available.
-=======
 all detected coin types with human readable balances.
->>>>>>> 4c3e0dd2
 
 ## Running locally
 
@@ -43,7 +40,6 @@
 
 * Submits `suix_getAllBalances` JSON-RPC requests to fetch all coin types owned
   by an address.
-<<<<<<< HEAD
 * Queries `suix_getCoinMetadata` for each coin type to resolve symbols, names,
   icons, and decimals.
 * Pulls recent transactions that either send or receive assets for the wallet
@@ -52,12 +48,10 @@
   beneath each token row.
 * Converts the raw integer balances and balance deltas into human-friendly
   amounts using the metadata and displays the results in a responsive table.
-=======
 * Queries `suix_getCoinMetadata` for each coin type to resolve symbols and
   decimals.
 * Converts the raw integer balances into human-friendly amounts using the
   metadata and displays the results in a responsive table.
->>>>>>> 4c3e0dd2
 
 ## Notes
 
@@ -65,10 +59,6 @@
   request any signing permissions.
 * The app requires the public Sui RPC endpoint to be reachable from the user's
   browser. If the endpoint enforces CORS or rate limits, you may need to host a
-<<<<<<< HEAD
   proxy under your control.
 * Each token activity panel shows up to the 10 most recent balance changes for
-  that coin to keep the UI scannable.
-=======
-  proxy under your control.
->>>>>>> 4c3e0dd2
+  that coin to keep the UI scannable.